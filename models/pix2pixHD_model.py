### Copyright (C) 2017 NVIDIA Corporation. All rights reserved. 
### Licensed under the CC BY-NC-SA 4.0 license (https://creativecommons.org/licenses/by-nc-sa/4.0/legalcode).
import numpy as np
import torch
import os
from torch.autograd import Variable
from util.image_pool import ImagePool
from .base_model import BaseModel
from . import networks

class Pix2PixHDModel(BaseModel):
    def name(self):
        return 'Pix2PixHDModel'
    
    def init_loss_filter(self, use_gan_feat_loss, use_vgg_loss):
        flags = (True, use_gan_feat_loss, use_vgg_loss, True, True)
        def loss_filter(g_gan, g_gan_feat, g_vgg, d_real, d_fake):
            return [l for (l,f) in zip((g_gan,g_gan_feat,g_vgg,d_real,d_fake),flags) if f]
        return loss_filter
    
    def initialize(self, opt):
        BaseModel.initialize(self, opt)
        if opt.resize_or_crop != 'none': # when training at full res this causes OOM
            torch.backends.cudnn.benchmark = True
        self.isTrain = opt.isTrain
        self.use_features = opt.instance_feat or opt.label_feat
        self.gen_features = self.use_features and not self.opt.load_features
<<<<<<< HEAD
        input_nc = opt.label_nc if opt.label_nc != 0 else opt.input_nc

=======
        input_nc = opt.label_nc if opt.label_nc != 0 else 3
>>>>>>> a2340c3f
        ##### define networks        
        # Generator network
        netG_input_nc = input_nc        
        if not opt.no_instance:
            netG_input_nc += 1
        if self.use_features:
            netG_input_nc += opt.feat_num                  
        self.netG = networks.define_G(netG_input_nc, opt.output_nc, opt.ngf, opt.netG, 
                                      opt.n_downsample_global, opt.n_blocks_global, opt.n_local_enhancers, 
                                      opt.n_blocks_local, opt.norm, gpu_ids=self.gpu_ids)        

        # Discriminator network
        if self.isTrain:
            use_sigmoid = opt.no_lsgan
            netD_input_nc = input_nc + opt.output_nc
            if not opt.no_instance:
                netD_input_nc += 1
            self.netD = networks.define_D(netD_input_nc, opt.ndf, opt.n_layers_D, opt.norm, use_sigmoid, 
                                          opt.num_D, not opt.no_ganFeat_loss, gpu_ids=self.gpu_ids)

        ### Encoder network
        if self.gen_features:          
            self.netE = networks.define_G(opt.output_nc, opt.feat_num, opt.nef, 'encoder', 
                                          opt.n_downsample_E, norm=opt.norm, gpu_ids=self.gpu_ids)  
        if self.opt.verbose:
                print('---------- Networks initialized -------------')

        # load networks
        if not self.isTrain or opt.continue_train or opt.load_pretrain:
            pretrained_path = '' if not self.isTrain else opt.load_pretrain
            self.load_network(self.netG, 'G', opt.which_epoch, pretrained_path)            
            if self.isTrain:
                self.load_network(self.netD, 'D', opt.which_epoch, pretrained_path)  
            if self.gen_features:
                self.load_network(self.netE, 'E', opt.which_epoch, pretrained_path)              

        # set loss functions and optimizers
        if self.isTrain:
            if opt.pool_size > 0 and (len(self.gpu_ids)) > 1:
                raise NotImplementedError("Fake Pool Not Implemented for MultiGPU")
            self.fake_pool = ImagePool(opt.pool_size)
            self.old_lr = opt.lr

            # define loss functions
            self.loss_filter = self.init_loss_filter(not opt.no_ganFeat_loss, not opt.no_vgg_loss)
            
            self.criterionGAN = networks.GANLoss(use_lsgan=not opt.no_lsgan, tensor=self.Tensor)   
            self.criterionFeat = torch.nn.L1Loss()
            if not opt.no_vgg_loss:             
                self.criterionVGG = networks.VGGLoss(self.gpu_ids)
                
        
            # Names so we can breakout loss
            self.loss_names = self.loss_filter('G_GAN','G_GAN_Feat','G_VGG','D_real', 'D_fake')

            # initialize optimizers
            # optimizer G
<<<<<<< HEAD
            if opt.niter_fix_global > 0:                
                import sys
                if sys.version_info >= (3,0):
                    finetune_list = set()
                else:
                    from sets import Set
                    finetune_list = Set()
=======
            if opt.niter_fix_global > 0:
                if self.opt.verbose:
                    print('------------- Only training the local enhancer network (for %d epochs) ------------' % opt.niter_fix_global)
>>>>>>> a2340c3f
                params_dict = dict(self.netG.named_parameters())
                params = []
                for key, value in params_dict.items():       
                    if key.startswith('model' + str(opt.n_local_enhancers)):                    
                        params += [value]
                        finetune_list.add(key.split('.')[0])  
                print('------------- Only training the local enhancer network (for %d epochs) ------------' % opt.niter_fix_global)
                print('The layers that are finetuned are ', sorted(finetune_list))                         
            else:
                params = list(self.netG.parameters())
            if self.gen_features:              
                params += list(self.netE.parameters())         
            self.optimizer_G = torch.optim.Adam(params, lr=opt.lr, betas=(opt.beta1, 0.999))                            

            # optimizer D                        
            params = list(self.netD.parameters())    
            self.optimizer_D = torch.optim.Adam(params, lr=opt.lr, betas=(opt.beta1, 0.999))

    def encode_input(self, label_map, inst_map=None, real_image=None, feat_map=None, infer=False):             
        if self.opt.label_nc == 0:
            input_label = label_map.data.cuda()
        else:
            # create one-hot vector for label map 
            size = label_map.size()
            oneHot_size = (size[0], self.opt.label_nc, size[2], size[3])
            input_label = torch.cuda.FloatTensor(torch.Size(oneHot_size)).zero_()
            input_label = input_label.scatter_(1, label_map.data.long().cuda(), 1.0)
            if self.opt.data_type==16:
                input_label = input_label.half()

        # get edges from instance map
        if not self.opt.no_instance:
            inst_map = inst_map.data.cuda()
            edge_map = self.get_edges(inst_map)
            input_label = torch.cat((input_label, edge_map), dim=1) 
        input_label = Variable(input_label, requires_grad = not infer)

        # real images for training
        if real_image is not None:
            real_image = Variable(real_image.data.cuda())

        # instance map for feature encoding
        if self.use_features:
            # get precomputed feature maps
            if self.opt.load_features:
                feat_map = Variable(feat_map.data.cuda())

        return input_label, inst_map, real_image, feat_map

    def discriminate(self, input_label, test_image, use_pool=False):
        input_concat = torch.cat((input_label, test_image.detach()), dim=1)
        if use_pool:            
            fake_query = self.fake_pool.query(input_concat)
            return self.netD.forward(fake_query)
        else:
            return self.netD.forward(input_concat)

    def forward(self, label, inst, image, feat, infer=False):
        # Encode Inputs
        input_label, inst_map, real_image, feat_map = self.encode_input(label, inst, image, feat)  

        # Fake Generation
        if self.use_features:
            if not self.opt.load_features:
                feat_map = self.netE.forward(real_image, inst_map)                     
            input_concat = torch.cat((input_label, feat_map), dim=1)                        
        else:
            input_concat = input_label
        fake_image = self.netG.forward(input_concat)

        # Fake Detection and Loss
        pred_fake_pool = self.discriminate(input_label, fake_image, use_pool=True)
        loss_D_fake = self.criterionGAN(pred_fake_pool, False)        

        # Real Detection and Loss        
        pred_real = self.discriminate(input_label, real_image)
        loss_D_real = self.criterionGAN(pred_real, True)

        # GAN loss (Fake Passability Loss)        
        pred_fake = self.netD.forward(torch.cat((input_label, fake_image), dim=1))        
        loss_G_GAN = self.criterionGAN(pred_fake, True)               
        
        # GAN feature matching loss
        loss_G_GAN_Feat = 0
        if not self.opt.no_ganFeat_loss:
            feat_weights = 4.0 / (self.opt.n_layers_D + 1)
            D_weights = 1.0 / self.opt.num_D
            for i in range(self.opt.num_D):
                for j in range(len(pred_fake[i])-1):
                    loss_G_GAN_Feat += D_weights * feat_weights * \
                        self.criterionFeat(pred_fake[i][j], pred_real[i][j].detach()) * self.opt.lambda_feat
                   
        # VGG feature matching loss
        loss_G_VGG = 0
        if not self.opt.no_vgg_loss:
            loss_G_VGG = self.criterionVGG(fake_image, real_image) * self.opt.lambda_feat
        
        # Only return the fake_B image if necessary to save BW
        return [ self.loss_filter( loss_G_GAN, loss_G_GAN_Feat, loss_G_VGG, loss_D_real, loss_D_fake ), None if not infer else fake_image ]

    def inference(self, label, inst):
        # Encode Inputs        
        input_label, inst_map, _, _ = self.encode_input(Variable(label), Variable(inst), infer=True)

        # Fake Generation
        if self.use_features:       
            # sample clusters from precomputed features             
            feat_map = self.sample_features(inst_map)
            input_concat = torch.cat((input_label, feat_map), dim=1)                        
        else:
            input_concat = input_label                
        fake_image = self.netG.forward(input_concat)
        return fake_image

    def sample_features(self, inst): 
        # read precomputed feature clusters 
        cluster_path = os.path.join(self.opt.checkpoints_dir, self.opt.name, self.opt.cluster_path)        
        features_clustered = np.load(cluster_path).item()

        # randomly sample from the feature clusters
        inst_np = inst.cpu().numpy().astype(int)                                      
        feat_map = self.Tensor(inst.size()[0], self.opt.feat_num, inst.size()[2], inst.size()[3])
        for i in np.unique(inst_np):    
            label = i if i < 1000 else i//1000
            if label in features_clustered:
                feat = features_clustered[label]
                cluster_idx = np.random.randint(0, feat.shape[0]) 
                                            
                idx = (inst == int(i)).nonzero()
                for k in range(self.opt.feat_num):                                    
                    feat_map[idx[:,0], idx[:,1] + k, idx[:,2], idx[:,3]] = feat[cluster_idx, k]
        if self.opt.data_type==16:
            feat_map = feat_map.half()
        return feat_map

    def encode_features(self, image, inst):
        image = Variable(image.cuda(), volatile=True)
        feat_num = self.opt.feat_num
        h, w = inst.size()[2], inst.size()[3]
        block_num = 32
        feat_map = self.netE.forward(image, inst.cuda())
        inst_np = inst.cpu().numpy().astype(int)
        feature = {}
        for i in range(self.opt.label_nc):
            feature[i] = np.zeros((0, feat_num+1))
        for i in np.unique(inst_np):
            label = i if i < 1000 else i//1000
            idx = (inst == int(i)).nonzero()
            num = idx.size()[0]
            idx = idx[num//2,:]
            val = np.zeros((1, feat_num+1))                        
            for k in range(feat_num):
                val[0, k] = feat_map[idx[0], idx[1] + k, idx[2], idx[3]].data[0]            
            val[0, feat_num] = float(num) / (h * w // block_num)
            feature[label] = np.append(feature[label], val, axis=0)
        return feature

    def get_edges(self, t):
        edge = torch.cuda.ByteTensor(t.size()).zero_()
        edge[:,:,:,1:] = edge[:,:,:,1:] | (t[:,:,:,1:] != t[:,:,:,:-1])
        edge[:,:,:,:-1] = edge[:,:,:,:-1] | (t[:,:,:,1:] != t[:,:,:,:-1])
        edge[:,:,1:,:] = edge[:,:,1:,:] | (t[:,:,1:,:] != t[:,:,:-1,:])
        edge[:,:,:-1,:] = edge[:,:,:-1,:] | (t[:,:,1:,:] != t[:,:,:-1,:])
        if self.opt.data_type==16:
            return edge.half()
        else:
            return edge.float()

    def save(self, which_epoch):
        self.save_network(self.netG, 'G', which_epoch, self.gpu_ids)
        self.save_network(self.netD, 'D', which_epoch, self.gpu_ids)
        if self.gen_features:
            self.save_network(self.netE, 'E', which_epoch, self.gpu_ids)

    def update_fixed_params(self):
        # after fixing the global generator for a number of iterations, also start finetuning it
        params = list(self.netG.parameters())
        if self.gen_features:
            params += list(self.netE.parameters())           
        self.optimizer_G = torch.optim.Adam(params, lr=self.opt.lr, betas=(self.opt.beta1, 0.999))
        if self.opt.verbose:
            print('------------ Now also finetuning global generator -----------')

    def update_learning_rate(self):
        lrd = self.opt.lr / self.opt.niter_decay
        lr = self.old_lr - lrd        
        for param_group in self.optimizer_D.param_groups:
            param_group['lr'] = lr
        for param_group in self.optimizer_G.param_groups:
            param_group['lr'] = lr
        if self.opt.verbose:
            print('update learning rate: %f -> %f' % (self.old_lr, lr))
        self.old_lr = lr

class InferenceModel(Pix2PixHDModel):
    def forward(self, inp):
        label, inst = inp
        return self.inference(label, inst)

        <|MERGE_RESOLUTION|>--- conflicted
+++ resolved
@@ -25,12 +25,8 @@
         self.isTrain = opt.isTrain
         self.use_features = opt.instance_feat or opt.label_feat
         self.gen_features = self.use_features and not self.opt.load_features
-<<<<<<< HEAD
         input_nc = opt.label_nc if opt.label_nc != 0 else opt.input_nc
 
-=======
-        input_nc = opt.label_nc if opt.label_nc != 0 else 3
->>>>>>> a2340c3f
         ##### define networks        
         # Generator network
         netG_input_nc = input_nc        
@@ -88,7 +84,6 @@
 
             # initialize optimizers
             # optimizer G
-<<<<<<< HEAD
             if opt.niter_fix_global > 0:                
                 import sys
                 if sys.version_info >= (3,0):
@@ -96,11 +91,7 @@
                 else:
                     from sets import Set
                     finetune_list = Set()
-=======
-            if opt.niter_fix_global > 0:
-                if self.opt.verbose:
-                    print('------------- Only training the local enhancer network (for %d epochs) ------------' % opt.niter_fix_global)
->>>>>>> a2340c3f
+
                 params_dict = dict(self.netG.named_parameters())
                 params = []
                 for key, value in params_dict.items():       
